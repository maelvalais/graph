--- conflicted
+++ resolved
@@ -26,11 +26,7 @@
 exe components_on_edgelist : components_on_edgelist.cpp ;
 exe boykov_kolmogorov-eg : boykov_kolmogorov-eg.cpp ;
 exe ospf-example : ospf-example.cpp ../build//boost_graph ;
-<<<<<<< HEAD
-# exe cc-internet : cc-internet.cpp ../build//boost_graph ;
-=======
 # exe cc-internet : cc-internet.cpp ../build//boost_graph ;
 exe implicit_graph : implicit_graph.cpp ;
 exe astar_maze : astar_maze.cpp ;
-exe stoer_wagner : stoer_wagner.cpp ;
->>>>>>> bada2e9b
+exe stoer_wagner : stoer_wagner.cpp ;