--- conflicted
+++ resolved
@@ -55,11 +55,8 @@
   struct learning_constant_range_t { };
   struct vertices_equivalent_t { };
   struct edges_equivalent_t { };
-<<<<<<< HEAD
-=======
   struct index_in_heap_map_t { };
   struct max_priority_queue_t { };
->>>>>>> bada2e9b
 
 #define BOOST_BGL_DECLARE_NAMED_PARAMS \
     BOOST_BGL_ONE_PARAM_CREF(weight_map, edge_weight) \
@@ -109,13 +106,9 @@
     BOOST_BGL_ONE_PARAM_CREF(diameter_range, diameter_range) \
     BOOST_BGL_ONE_PARAM_CREF(learning_constant_range, learning_constant_range) \
     BOOST_BGL_ONE_PARAM_CREF(vertices_equivalent, vertices_equivalent) \
-<<<<<<< HEAD
-    BOOST_BGL_ONE_PARAM_CREF(edges_equivalent, edges_equivalent)
-=======
     BOOST_BGL_ONE_PARAM_CREF(edges_equivalent, edges_equivalent) \
     BOOST_BGL_ONE_PARAM_CREF(index_in_heap_map, index_in_heap_map) \
     BOOST_BGL_ONE_PARAM_REF(max_priority_queue, max_priority_queue)
->>>>>>> bada2e9b
 
   template <typename T, typename Tag, typename Base = no_property>
   struct bgl_named_params : public Base
@@ -407,7 +400,6 @@
     struct override_const_property_t<ArgType, Prop, Graph, false> {
       typedef typename boost::property_map<Graph, Prop>::const_type result_type;
       result_type operator()(const Graph& g, const ArgType&) const {return get(Prop(), g);}
-<<<<<<< HEAD
     };
 
     template <typename ArgPack, typename Tag, typename Prop, typename Graph>
@@ -423,23 +415,6 @@
     };
 
     template <typename ArgPack, typename Tag, typename Prop, typename Graph>
-=======
-    };
-
-    template <typename ArgPack, typename Tag, typename Prop, typename Graph>
-    struct override_const_property_result {
-      typedef 
-        typename override_const_property_t<
-                   typename boost::parameter::value_type<ArgPack, Tag, int>::type,
-                   Prop,
-                   Graph,
-                   boost::detail::parameter_exists<ArgPack, Tag>::value
-                 >::result_type
-        type;
-    };
-
-    template <typename ArgPack, typename Tag, typename Prop, typename Graph>
->>>>>>> bada2e9b
     typename override_const_property_result<ArgPack, Tag, Prop, Graph>::type
     override_const_property(const ArgPack& ap, const boost::parameter::keyword<Tag>& t, const Graph& g, Prop) {
     return override_const_property_t<
@@ -543,7 +518,6 @@
       typedef typename helper::map_type map_type;
       static map_type make_map(const Graph& g, const ArgPack& ap, ValueType default_value) {
         return helper::make_map(g, default_value, ap[::boost::parameter::keyword<MapTag>::instance | 0], ap);
-<<<<<<< HEAD
       }
     };
 
@@ -572,44 +546,11 @@
       }
     };
 
-=======
-      }
-    };
-
-    template <typename MapTag, typename ValueType = void>
-    class make_property_map_from_arg_pack_gen {
-      ValueType default_value;
-
-      public:
-      make_property_map_from_arg_pack_gen(ValueType default_value)
-        : default_value(default_value) {}
-
-      template <typename Graph, typename ArgPack>
-      typename map_maker<Graph, ArgPack, MapTag, ValueType>::map_type
-      operator()(const Graph& g, const ArgPack& ap) const {
-        return map_maker<Graph, ArgPack, MapTag, ValueType>::make_map(g, ap, default_value);
-      }
-    };
-
-    template <typename MapTag>
-    class make_property_map_from_arg_pack_gen<MapTag, void> {
-      public:
-      template <typename ValueType, typename Graph, typename ArgPack>
-      typename map_maker<Graph, ArgPack, MapTag, ValueType>::map_type
-      operator()(const Graph& g, const ArgPack& ap, ValueType default_value) const {
-        return map_maker<Graph, ArgPack, MapTag, ValueType>::make_map(g, ap, default_value);
-      }
-    };
-
->>>>>>> bada2e9b
     static const
       make_property_map_from_arg_pack_gen<
         boost::graph::keywords::tag::color_map,
         default_color_type>
       make_color_map_from_arg_pack(white_color);
-<<<<<<< HEAD
-  }
-=======
 
     template <bool Exists, class Graph, class ArgPack, class KeyT, class ValueT, class KeyMapTag, class IndexInHeapMapTag, class Compare, class Q>
     struct priority_queue_maker_helper {
@@ -672,7 +613,6 @@
     };
 
   } // namespace detail
->>>>>>> bada2e9b
 
 } // namespace boost
 
