//=======================================================================
// Copyright 1997, 1998, 1999, 2000 University of Notre Dame.
// Authors: Jeremy G. Siek, Andrew Lumsdaine, Lie-Quan Lee
//
// Distributed under the Boost Software License, Version 1.0. (See
// accompanying file LICENSE_1_0.txt or copy at
// http://www.boost.org/LICENSE_1_0.txt)
//=======================================================================

/*
  Reads maximal flow problem in extended DIMACS format.
  This works, but could use some polishing.
*/

/* ----------------------------------------------------------------- */

#ifndef BOOST_GRAPH_READ_DIMACS_HPP
#define BOOST_GRAPH_READ_DIMACS_HPP

#include <vector>
#include <iostream>
#include <string>
#include <cstdio>
#include <cstring>
#include <cstdlib>

#include <boost/graph/graph_traits.hpp>

namespace boost {

  namespace detail {

template <class Graph, class CapacityMap, class ReverseEdgeMap>
int read_dimacs_max_flow_internal(Graph& g,
                                  CapacityMap capacity,
                                  ReverseEdgeMap reverse_edge,
                                  typename graph_traits<Graph>::vertex_descriptor& src,
                                  typename graph_traits<Graph>::vertex_descriptor& sink,
                                  std::istream& in,
                                  bool require_source_and_sink,
                                  const std::string& problem_type)
{
  //  const int MAXLINE = 100;      /* max line length in the input file */
  const int ARC_FIELDS = 3;     /* no of fields in arc line  */
  const int NODE_FIELDS = 2;    /* no of fields in node line  */
  const int P_FIELDS = 3;       /* no of fields in problem line */

  typedef typename graph_traits<Graph>::vertices_size_type vertices_size_type;
  typedef typename graph_traits<Graph>::vertex_descriptor vertex_descriptor;
  typedef typename graph_traits<Graph>::edge_descriptor edge_descriptor;

  std::vector<vertex_descriptor> verts;

  long m, n,                    /*  number of edges and nodes */
    i, head, tail, cap;

  long no_lines=0,              /* no of current input line */
    no_plines=0,                /* no of problem-lines */
    no_nslines=0,               /* no of node-source-lines */
    no_nklines=0,               /* no of node-source-lines */
    no_alines=0;                /* no of arc-lines */

  std::string in_line;          /* for reading input line */
  char pr_type[4];              /* for reading type of the problem */
  char nd;                      /* source (s) or sink (t) */

  int k,                        /* temporary */
    err_no;                     /* no of detected error */

  /* -------------- error numbers & error messages ---------------- */
  const int EN1   = 0;
  const int EN2   = 1;
  const int EN3   = 2;
  const int EN4   = 3;
  //  const int EN6   = 4;
  //  const int EN10  = 5;
  //  const int EN7   = 6;
  const int EN8   = 7;
  const int EN9   = 8;
  const int EN11  = 9;
  const int EN12 = 10;
  //  const int EN13 = 11;
  const int EN14 = 12;
  const int EN16 = 13;
  const int EN15 = 14;
  const int EN17 = 15;
  const int EN18 = 16;
  const int EN21 = 17;
  const int EN19 = 18;
  const int EN20 = 19;
  const int EN22 = 20;

  static char *err_message[] =
  {
    /* 0*/    "more than one problem line.",
    /* 1*/    "wrong number of parameters in the problem line.",
    /* 2*/    "it is not a Max Flow problem line.",
    /* 3*/    "bad value of a parameter in the problem line.",
    /* 4*/    "can't obtain enough memory to solve this problem.",
    /* 5*/    "more than one line with the problem name.",
    /* 6*/    "can't read problem name.",
    /* 7*/    "problem description must be before node description.",
    /* 8*/    "this parser doesn't support multiply sources and sinks.",
    /* 9*/    "wrong number of parameters in the node line.",
    /*10*/    "wrong value of parameters in the node line.",
    /*11*/    " ",
    /*12*/    "source and sink descriptions must be before arc descriptions.",
    /*13*/    "too many arcs in the input.",
    /*14*/    "wrong number of parameters in the arc line.",
    /*15*/    "wrong value of parameters in the arc line.",
    /*16*/    "unknown line type in the input.",
    /*17*/    "reading error.",
    /*18*/    "not enough arcs in the input.",
    /*19*/    "source or sink doesn't have incident arcs.",
    /*20*/    "can't read anything from the input file."
  };
  /* --------------------------------------------------------------- */

  /* The main loop:
     -  reads the line of the input,
     -  analyses its type,
     -  checks correctness of parameters,
     -  puts data to the arrays,
     -  does service functions
  */

  while (std::getline(in, in_line)) {
    ++no_lines;

    switch (in_line[0]) {
    case 'c':                  /* skip lines with comments */
    case '\n':                 /* skip empty lines   */
    case '\0':                 /* skip empty lines at the end of file */
      break;

    case 'p':                  /* problem description      */
      if ( no_plines > 0 )
        /* more than one problem line */
        { err_no = EN1 ; goto error; }

      no_plines = 1;

      if (
          /* reading problem line: type of problem, no of nodes, no of arcs */
          std::sscanf ( in_line.c_str(), "%*c %3s %ld %ld", pr_type, &n, &m )
          != P_FIELDS
          )
        /*wrong number of parameters in the problem line*/
        { err_no = EN2; goto error; }

      if ( pr_type != problem_type )
        /*wrong problem type*/
        { err_no = EN3; goto error; }

      if ( n <= 0  || m <= 0 )
        /*wrong value of no of arcs or nodes*/
        { err_no = EN4; goto error; }

      {
        for (long vi = 0; vi < n; ++vi)
          verts.push_back(add_vertex(g));
      }
      break;

    case 'n':                    /* source(s) description */
      if ( no_plines == 0 )
        /* there was not problem line above */
        { err_no = EN8; goto error; }

      /* reading source  or sink */
      k = std::sscanf ( in_line.c_str(),"%*c %ld %c", &i, &nd );
      --i; // index from 0
      if ( k < NODE_FIELDS )
        /* node line is incorrect */
        { err_no = EN11; goto error; }

      if ( i < 0 || i > n )
        /* wrong value of node */
        { err_no = EN12; goto error; }

      switch (nd) {
      case 's':  /* source line */

        if ( no_nslines != 0)
          /* more than one source line */
          { err_no = EN9; goto error; }

        no_nslines = 1;
        src = verts[i];
        break;

      case 't':  /* sink line */

        if ( no_nklines != 0)
          /* more than one sink line */
          { err_no = EN9; goto error; }

        no_nklines = 1;
        sink = verts[i];
        break;

      default:
        /* wrong type of node-line */
        err_no = EN12; goto error;
      }
      break;

    case 'a':                    /* arc description */
      if ( require_source_and_sink && (no_nslines == 0 || no_nklines == 0) )
        /* there was not source and sink description above */
        { err_no = EN14; goto error; }

      if ( no_alines >= m )
        /*too many arcs on input*/
        { err_no = EN16; goto error; }

      if (
          /* reading an arc description */
          std::sscanf ( in_line.c_str(),"%*c %ld %ld %ld",
                        &tail, &head, &cap )
          != ARC_FIELDS
          )
        /* arc description is not correct */
        { err_no = EN15; goto error; }

      --tail; // index from 0, not 1
      --head;
      if ( tail < 0  ||  tail > n  ||
           head < 0  ||  head > n
           )
        /* wrong value of nodes */
        { err_no = EN17; goto error; }

      {
        edge_descriptor e1, e2;
        bool in1, in2;
        boost::tie(e1, in1) = add_edge(verts[tail], verts[head], g);
        boost::tie(e2, in2) = add_edge(verts[head], verts[tail], g);
        if (!in1 || !in2) {
          std::cerr << "unable to add edge (" << head << "," << tail << ")"
                    << std::endl;
          return -1;
        }
        capacity[e1] = cap;
        capacity[e2] = 0;
        reverse_edge[e1] = e2;
        reverse_edge[e2] = e1;
      }
      ++no_alines;
      break;

    default:
      /* unknown type of line */
      err_no = EN18; goto error;

    } /* end of switch */
  }     /* end of input loop */

  /* ----- all is red  or  error while reading ----- */

  if ( in.eof() == 0 ) /* reading error */
    { err_no=EN21; goto error; }

  if ( no_lines == 0 ) /* empty input */
    { err_no = EN22; goto error; }

  if ( no_alines < m ) /* not enough arcs */
    { err_no = EN19; goto error; }

  if ( require_source_and_sink &&
       (out_degree(src, g) == 0 || out_degree(sink, g) == 0) )
    /* no arc goes out of the source */
    { err_no = EN20; goto error; }

  /* Thanks God! all is done */
  return (0);

  /* ---------------------------------- */
 error:  /* error found reading input */

  std::printf ( "\nline %ld of input - %s\n",
                no_lines, err_message[err_no] );

  std::exit (1);
  return (0); /* to avoid warning */
}
/* --------------------   end of parser  -------------------*/

<<<<<<< HEAD
=======
  } // namespace detail

template <class Graph, class CapacityMap, class ReverseEdgeMap>
int read_dimacs_max_flow(Graph& g,
                         CapacityMap capacity,
                         ReverseEdgeMap reverse_edge,
                         typename graph_traits<Graph>::vertex_descriptor& src,
                         typename graph_traits<Graph>::vertex_descriptor& sink,
                         std::istream& in = std::cin) {
  return detail::read_dimacs_max_flow_internal(g, capacity, reverse_edge, src, sink, in, true, "max");
}

template <class Graph, class CapacityMap, class ReverseEdgeMap>
int read_dimacs_min_cut(Graph& g,
                        CapacityMap capacity,
                        ReverseEdgeMap reverse_edge,
                        std::istream& in = std::cin) {
  typename graph_traits<Graph>::vertex_descriptor dummy_src, dummy_sink; // Not filled in
  return detail::read_dimacs_max_flow_internal(g, capacity, reverse_edge, dummy_src, dummy_sink, in, false, "cut");
}

>>>>>>> bada2e9b
} // namespace boost

#endif // BOOST_GRAPH_READ_DIMACS_HPP<|MERGE_RESOLUTION|>--- conflicted
+++ resolved
@@ -286,8 +286,6 @@
 }
 /* --------------------   end of parser  -------------------*/
 
-<<<<<<< HEAD
-=======
   } // namespace detail
 
 template <class Graph, class CapacityMap, class ReverseEdgeMap>
@@ -309,7 +307,6 @@
   return detail::read_dimacs_max_flow_internal(g, capacity, reverse_edge, dummy_src, dummy_sink, in, false, "cut");
 }
 
->>>>>>> bada2e9b
 } // namespace boost
 
 #endif // BOOST_GRAPH_READ_DIMACS_HPP